# ClaudeAutoPM

[![NPM Version](https://img.shields.io/npm/v/claude-autopm)](https://www.npmjs.com/package/claude-autopm)
[![NPM Downloads](https://img.shields.io/npm/dm/claude-autopm)](https://www.npmjs.com/package/claude-autopm)
[![MIT License](https://img.shields.io/badge/License-MIT-28a745)](https://github.com/rafeekpro/ClaudeAutoPM/blob/main/LICENSE)
[![GitHub Stars](https://img.shields.io/github/stars/rafeekpro/ClaudeAutoPM?style=social)](https://github.com/rafeekpro/ClaudeAutoPM)

**AI-Powered Project Management Framework for Claude Code**

Transform your development workflow with intelligent automation, parallel AI agent execution, and seamless integration with GitHub and Azure DevOps. From PRD to production in hours, not days.

---

## 🎯 What is ClaudeAutoPM?

ClaudeAutoPM is a comprehensive project management and development automation framework designed specifically for [Claude Code](https://claude.ai/code). It combines:

- **109+ CLI commands** for deterministic operations (scaffolding, templates, automation)
- **39 specialized AI agents** for intelligent tasks (analysis, design, development)
- **Dynamic team management** with automatic agent switching
- **Hybrid execution modes** - choose between templates or AI assistance
- **Full GitHub & Azure DevOps integration** for seamless workflow

### The Problem We Solve

<<<<<<< HEAD
## 📺 Visual Walkthrough

See ClaudeAutoPM in action - from installation to deployment:

### 1️⃣ Install AutoPM
![Install AutoPM](Video%201.gif)

### 2️⃣ First Claude Execution
![First Claude Execution](Video%202.gif)

### 3️⃣ Creation of PRD
![Create PRD](Video%203.gif)

### 4️⃣ GitHub Sync and Start Working on Issues
![GitHub Sync](Video%204.gif)

### 5️⃣ Issues Finished
![Issues Complete](Video%205.gif)

### 6️⃣ Checking the Work Done (Web App + FastAPI)
![Web App and FastAPI](Video%206.gif)

## 🚀 Get Started in 5 Minutes
=======
Traditional development workflows face:
- ❌ Context loss between planning and execution
- ❌ Blocking on sequential tasks
- ❌ Manual coordination of multiple developers
- ❌ Disconnect between PRDs, code, and production
>>>>>>> 4f0ea6d6

### Our Solution

ClaudeAutoPM creates an **end-to-end automated pipeline**:

```
PRD → Epic Decomposition → Parallel Development → Testing → Production
  ↓         ↓                    ↓                   ↓          ↓
 AI      AI Agents          Multiple AI Agents    Automated   Auto-deploy
         Analyze            Work Simultaneously    Testing     with CI/CD
```

---

## ✨ Key Features

### 🤖 **39 Specialized AI Agents**

Organized into dynamic teams that load based on your work context:

- **Core Agents**: agent-manager, code-analyzer, file-analyzer, test-runner
- **Language Agents**: python-backend-engineer, nodejs-backend-engineer, javascript-frontend-engineer, bash-scripting-expert
- **Framework Agents**: react-frontend-engineer, react-ui-expert, tailwindcss-expert, e2e-test-engineer
- **Cloud Agents**: aws-cloud-architect, azure-cloud-architect, gcp-cloud-architect, kubernetes-orchestrator
- **DevOps Agents**: docker-containerization-expert, github-operations-specialist, terraform-infrastructure-expert
- **Data Agents**: postgresql-expert, mongodb-expert, redis-expert, bigquery-expert

### 🔄 **Hybrid Execution Model**

Choose the best approach for each task:

| Mode | When to Use | Example |
|------|-------------|---------|
| **Deterministic** | Scaffolding, templates, known patterns | `autopm install --preset fullstack` |
| **AI-Powered** | Analysis, design, complex decisions | `/pm:epic-decompose` |
| **Hybrid** | Flexible workflows | `autopm config` (CLI) or `/pm:config` (AI) |

### 🎭 **Dynamic Team Management**

Switch agent teams based on your current work:

```bash
autopm team load frontend    # React, UI, testing agents
autopm team load backend     # Python, Node.js, database agents
autopm team load fullstack   # Complete development stack
autopm team load devops      # Docker, Kubernetes, CI/CD agents
```

Teams automatically activate the right agents for your context.

### 🔌 **MCP (Model Context Protocol) Integration**

Access up-to-date documentation and tools:

```bash
autopm mcp enable context7       # Documentation for all frameworks
autopm mcp enable playwright     # Browser automation
autopm mcp diagnose              # Health check all MCP servers
```

### 📊 **Multi-Provider Support**

Seamlessly work with:
- **GitHub**: Issues, PRs, Actions, Projects
- **Azure DevOps**: Work Items, Boards, Pipelines, Repos
- **Local**: Git-based workflow without remote provider

### ⚡ **Parallel Execution Strategies**

Choose your execution model:

- **Sequential**: Safe, one agent at a time
- **Adaptive**: Intelligent mode selection (recommended)
- **Hybrid**: Maximum parallelization for power users

---

## 🚀 Quick Start

### Installation

```bash
# Install globally via npm
npm install -g claude-autopm

# Verify installation
autopm --version
```

### 5-Minute Setup

```bash
# 1. Install in your project
cd your-project
autopm install

# 2. Choose your preset
# - minimal: Basic setup
# - docker-only: Docker development
# - fullstack: Complete stack (recommended)
# - devops: Full DevOps with K8s
# - custom: Advanced configuration

# 3. Configure your provider
autopm config set provider github
autopm config set github.owner YOUR_USERNAME
autopm config set github.repo YOUR_REPO
export GITHUB_TOKEN=your_github_token

# 4. Load your team
autopm team load fullstack

# 5. Open Claude Code
claude --dangerously-skip-permissions .
```

### Your First Workflow

```bash
# 1. Create a PRD (in Claude Code)
/pm:prd-new "Build user authentication system"

# 2. Decompose into epic
/pm:epic-decompose prd-001-authentication.md

# 3. Sync with GitHub
/pm:epic-sync epic-001-authentication.md

# 4. Start working
/pm:next-task

# 5. Complete and sync
/pm:issue-close
```

---

## 📚 Documentation

### Getting Started
- [Installation Guide](docs/getting-started/installation.md)
- [Quick Start Tutorial](docs/getting-started/quick-start.md)
- [Your First Project](docs/getting-started/first-project.md)

### Core Concepts
- [Architecture Overview](docs/core-concepts/architecture.md)
- [Hybrid Execution](docs/core-concepts/hybrid-execution.md)
- [Agent System](docs/core-concepts/agent-system.md)
- [Team Management](docs/core-concepts/team-management.md)

### Workflows
- [PRD to Production](docs/workflows/prd-to-production.md)
- [Epic Management](docs/workflows/epic-management.md)
- [Development Cycle](docs/workflows/development-cycle.md)

### Reference
- [CLI Commands](docs/cli-reference/overview.md)
- [Agent Registry](docs/agents/registry.md)
- [Configuration](docs/cli-reference/config.md)

---

## 🎬 See It In Action

### Video Walkthroughs

<details>
<summary><b>1️⃣ Installation & Setup</b> - Complete installation process</summary>
<br>
<img src="docs/assets/video-1.gif" width="100%" alt="Install AutoPM">
</details>

<details>
<summary><b>2️⃣ First Claude Execution</b> - Setting up and running Claude Code</summary>
<br>
<img src="docs/assets/video-2.gif" width="100%" alt="First Claude Execution">
</details>

<details>
<summary><b>3️⃣ PRD Creation</b> - Product Requirements workflow</summary>
<br>
<img src="docs/assets/video-3.gif" width="100%" alt="Create PRD">
</details>

<details>
<summary><b>4️⃣ GitHub Sync</b> - Synchronizing and starting work</summary>
<br>
<img src="docs/assets/video-4.gif" width="100%" alt="GitHub Sync">
</details>

<details>
<summary><b>5️⃣ Task Completion</b> - Finishing and closing tasks</summary>
<br>
<img src="docs/assets/video-5.gif" width="100%" alt="Issues Complete">
</details>

<details>
<summary><b>6️⃣ Demo Application</b> - Running Web App + FastAPI</summary>
<br>
<img src="docs/assets/video-6.gif" width="100%" alt="Web App and FastAPI">
</details>

---

## 🏗️ Architecture

```
┌─────────────────────────────────────────────────────────────┐
│                     ClaudeAutoPM                             │
├─────────────────────────────────────────────────────────────┤
│                                                               │
│  ┌─────────────┐  ┌──────────────┐  ┌──────────────┐       │
│  │ CLI Layer   │  │ Agent Teams  │  │ MCP Servers  │       │
│  │ (109 cmds)  │  │ (39 agents)  │  │ (Context7)   │       │
│  └──────┬──────┘  └──────┬───────┘  └──────┬───────┘       │
│         │                 │                  │                │
│         └─────────────────┼──────────────────┘                │
│                           │                                   │
│  ┌────────────────────────┴─────────────────────────┐        │
│  │         Execution Engine                         │        │
│  │  - Sequential / Adaptive / Hybrid                │        │
│  │  - Parallel agent coordination                   │        │
│  │  - Context optimization                          │        │
│  └────────────────────────┬─────────────────────────┘        │
│                           │                                   │
│  ┌────────────────────────┴─────────────────────────┐        │
│  │         Provider Integration                     │        │
│  │  - GitHub (Issues, PRs, Actions)                 │        │
│  │  - Azure DevOps (Work Items, Boards)             │        │
│  │  - Local (Git-based)                             │        │
│  └──────────────────────────────────────────────────┘        │
│                                                               │
└─────────────────────────────────────────────────────────────┘
```

---

## 🛠️ Use Cases

### For Solo Developers
- 🚀 Build MVPs faster with AI pair programming
- 📝 Maintain clear project documentation
- ⚡ Automate repetitive development tasks
- 🔄 Keep GitHub/Azure in sync automatically

### For Development Teams
- 👥 Coordinate multiple AI agents like a team
- 📊 Track progress across epics and sprints
- 🔀 Parallel development on independent tasks
- 📈 Maintain velocity with automated workflows

### For DevOps Engineers
- 🐳 Docker-first development patterns
- ☸️ Kubernetes deployment automation
- 🔧 Infrastructure as Code with Terraform
- 📦 CI/CD pipeline generation

---

## 🌟 Why ClaudeAutoPM?

### vs Traditional PM Tools
- ✅ **AI-native**: Built for Claude Code, not adapted
- ✅ **Code-first**: PRDs → Code → Production
- ✅ **Parallel execution**: Multiple agents work simultaneously
- ✅ **Context-aware**: Never lose track of your work

### vs Other AI Tools
- ✅ **Full workflow**: Not just code generation
- ✅ **Multi-agent**: 39 specialized agents, not one generic
- ✅ **Team coordination**: Dynamic team switching
- ✅ **Enterprise-ready**: GitHub & Azure DevOps integration

---

## 📦 What's Included

### CLI Commands (109 total)
- **Project Management**: PRD, Epic, Issue, Task management
- **Development**: Scaffolding, testing, deployment
- **Configuration**: Provider setup, team management, MCP servers
- **DevOps**: Docker, Kubernetes, CI/CD automation

### AI Agents (39 active)
- **Core**: 7 system agents
- **Languages**: 6 language agents
- **Frameworks**: 8 framework agents
- **Cloud**: 7 cloud & infrastructure agents
- **DevOps**: 6 DevOps & CI/CD agents
- **Data**: 5 database agents

### Documentation
- Installation guides
- Complete workflow tutorials
- CLI reference
- Agent documentation
- Integration guides

---

## 🤝 Contributing

We welcome contributions! See [CONTRIBUTING.md](docs/development/contributing.md) for:
- Development setup
- Coding standards
- Testing requirements
- Pull request process

---

## 📄 License

MIT License - see [LICENSE](LICENSE) for details.

---

## 🔗 Links

- **Documentation**: [https://rafeekpro.github.io/ClaudeAutoPM/](https://rafeekpro.github.io/ClaudeAutoPM/)
- **npm Package**: [https://www.npmjs.com/package/claude-autopm](https://www.npmjs.com/package/claude-autopm)
- **Issues**: [https://github.com/rafeekpro/ClaudeAutoPM/issues](https://github.com/rafeekpro/ClaudeAutoPM/issues)
- **Discussions**: [https://github.com/rafeekpro/ClaudeAutoPM/discussions](https://github.com/rafeekpro/ClaudeAutoPM/discussions)

---

## 💬 Support

- 📧 Email: autopm@example.com
- 🐦 Twitter: [@rafeekpro](https://twitter.com/rafeekpro)
- 💬 GitHub Discussions for questions and community support

---

<p align="center">
  <b>Built with ❤️ for the Claude Code community</b>
  <br>
  <sub>Star ⭐ this repo if ClaudeAutoPM helps your workflow!</sub>
</p><|MERGE_RESOLUTION|>--- conflicted
+++ resolved
@@ -23,37 +23,11 @@
 
 ### The Problem We Solve
 
-<<<<<<< HEAD
-## 📺 Visual Walkthrough
-
-See ClaudeAutoPM in action - from installation to deployment:
-
-### 1️⃣ Install AutoPM
-![Install AutoPM](Video%201.gif)
-
-### 2️⃣ First Claude Execution
-![First Claude Execution](Video%202.gif)
-
-### 3️⃣ Creation of PRD
-![Create PRD](Video%203.gif)
-
-### 4️⃣ GitHub Sync and Start Working on Issues
-![GitHub Sync](Video%204.gif)
-
-### 5️⃣ Issues Finished
-![Issues Complete](Video%205.gif)
-
-### 6️⃣ Checking the Work Done (Web App + FastAPI)
-![Web App and FastAPI](Video%206.gif)
-
-## 🚀 Get Started in 5 Minutes
-=======
 Traditional development workflows face:
 - ❌ Context loss between planning and execution
 - ❌ Blocking on sequential tasks
 - ❌ Manual coordination of multiple developers
 - ❌ Disconnect between PRDs, code, and production
->>>>>>> 4f0ea6d6
 
 ### Our Solution
 
