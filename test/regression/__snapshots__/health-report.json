{
<<<<<<< HEAD
  "timestamp": "2025-09-14T22:48:47.480Z",
=======
  "timestamp": "2025-09-14T22:51:42.406Z",
>>>>>>> fd57fe8f
  "files": {
    "strategy": {
      "exists": true,
      "size": 4235,
      "sizeValid": true,
      "contentValid": true,
      "missingPatterns": [],
      "schemaValid": true
    },
    "claudeConfig": {
      "exists": true,
      "size": 1312,
      "sizeValid": true,
      "contentValid": true,
      "missingPatterns": [],
      "schemaValid": true
    },
    "packageJson": {
      "exists": true,
      "size": 4441,
      "sizeValid": true,
      "contentValid": true,
      "missingPatterns": [],
      "schemaValid": true
    },
    "orchestrator": {
      "exists": false,
      "error": "ENOENT: no such file or directory, stat '/Users/rla/Projects/AUTOPM/.claude/orchestrator.md'",
      "required": false
    }
  },
  "features": {
    "parallelExecution": {
      "feature": "Parallel agent execution",
      "testsExist": true,
      "patternsFound": true,
      "details": [
        {
          "file": "test/security/integration.test.js",
          "exists": true,
          "patternsFound": 3,
          "totalPatterns": 3
        }
      ]
    },
    "contextIsolation": {
      "feature": "Context isolation between agents",
      "testsExist": true,
      "patternsFound": true,
      "details": [
        {
          "file": "test/security/integration.test.js",
          "exists": true,
          "patternsFound": 2,
          "totalPatterns": 3
        }
      ]
    },
    "resourceLimits": {
      "feature": "Resource limit enforcement",
      "testsExist": true,
      "patternsFound": true,
      "details": [
        {
          "file": "test/security/performance.test.js",
          "exists": true,
          "patternsFound": 1,
          "totalPatterns": 3
        }
      ]
    },
    "errorRecovery": {
      "feature": "Error recovery mechanisms",
      "testsExist": true,
      "patternsFound": true,
      "details": [
        {
          "file": "test/security/integration.test.js",
          "exists": true,
          "patternsFound": 2,
          "totalPatterns": 3
        }
      ]
    }
  },
  "summary": {
    "totalFiles": 4,
    "validFiles": 3,
    "totalFeatures": 4,
    "validFeatures": 4,
    "health": 87.5
  }
}<|MERGE_RESOLUTION|>--- conflicted
+++ resolved
@@ -1,9 +1,5 @@
 {
-<<<<<<< HEAD
-  "timestamp": "2025-09-14T22:48:47.480Z",
-=======
   "timestamp": "2025-09-14T22:51:42.406Z",
->>>>>>> fd57fe8f
   "files": {
     "strategy": {
       "exists": true,
