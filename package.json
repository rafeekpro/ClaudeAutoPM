{
  "name": "claude-autopm",
<<<<<<< HEAD
  "version": "1.2.1",
=======
  "version": "1.2.0",
>>>>>>> 42c5c653
  "description": "Autonomous Project Management Framework for Claude Code - Advanced AI-powered development automation",
  "main": "bin/autopm.js",
  "bin": {
    "autopm": "./bin/autopm.js",
    "autopm-install": "./bin/autopm.js",
    "autopm-merge": "./bin/merge-claude.js",
    "autopm-setup-env": "./bin/setup-env.js"
  },
  "scripts": {
    "postinstall": "echo '🎉 ClaudeAutoPM installed! Run: autopm --help'",
    "test": "bash scripts/test.sh",
    "test:security": "node test/run-security-tests.js",
    "test:security:hybrid": "node --test test/security/hybrid-strategy.test.js",
    "test:security:injection": "node --test test/security/prompt-injection.test.js",
    "test:security:integration": "node --test test/security/integration.test.js",
    "test:security:performance": "node --test test/security/performance.test.js",
    "test:regression": "node --test --test-concurrency=1 test/regression/*.test.js",
    "test:regression:hybrid": "node --test test/regression/hybrid-strategy-regression.test.js",
    "test:regression:paths": "node --test test/regression/critical-paths.test.js",
    "test:install": "bash test/installation/integration.test.sh",
    "test:install:scenarios": "node --test test/installation/install-scenarios.test.js",
    "test:install:validate": "node test/installation/validate-install.js",
    "test:install:behavior": "node test/installation/fresh-install-behavior.test.js",
    "test:cli": "node --test test/cli/",
    "test:cli:basic": "node test/cli/autopm-commands.test.js",
    "test:all": "npm run test:security && npm run test:regression && npm run test:install && npm run test:cli",
    "test:comprehensive": "node test/run-all-tests.js",
    "test:comprehensive:quick": "TEST_TIMEOUT=30000 node test/run-all-tests.js",
    "test:comprehensive:ci": "CI=true CI_TEST_TIMEOUT=600000 node test/run-all-tests.js",
    "test:azure": "node --test test/providers/azure/*.test.js",
    "test:unit": "node --test test/unit/*.test.js",
    "test:e2e": "node --test test/e2e/*.test.js",
    "setup:hooks": "bash scripts/setup-hooks.sh",
    "lint": "markdownlint *.md .claude/**/*.md install/*.md",
    "lint:fix": "markdownlint --fix *.md .claude/**/*.md install/*.md",
    "format": "prettier --write *.md .claude/**/*.md install/*.md",
    "validate": "npm run lint && npm run test",
    "prepublishOnly": "echo 'Skipping validation for first publish'",
    "pm:maintain": "node scripts/self-maintenance.js all",
    "pm:validate": "node scripts/self-maintenance.js validate",
    "pm:test": "node scripts/self-maintenance.js test",
    "pm:metrics": "node scripts/self-maintenance.js metrics",
    "pm:optimize": "node scripts/self-maintenance.js optimize",
    "pm:health": "node scripts/self-maintenance.js health"
  },
  "keywords": [
    "ai",
    "automation",
    "claude",
    "claude-code",
    "project-management",
    "development-tools",
    "devops",
    "ci-cd",
    "github-actions",
    "azure-devops",
    "mcp",
    "model-context-protocol",
    "tdd",
    "agents",
    "workflow",
    "productivity"
  ],
  "author": {
    "name": "ClaudeAutoPM Team",
    "email": "autopm@example.com"
  },
  "license": "MIT",
  "repository": {
    "type": "git",
    "url": "git+https://github.com/rafeekpro/ClaudeAutoPM.git"
  },
  "homepage": "https://github.com/rafeekpro/ClaudeAutoPM#readme",
  "bugs": {
    "url": "https://github.com/rafeekpro/ClaudeAutoPM/issues"
  },
  "engines": {
    "node": ">=16.0.0",
    "npm": ">=8.0.0"
  },
  "preferGlobal": true,
  "files": [
    "bin/",
    "autopm/",
    ".github/",
    "scripts/",
    "install/",
    "LICENSE",
    "README.md"
  ],
  "dependencies": {
    "azure-devops-node-api": "^14.0.2",
    "js-yaml": "^4.1.0"
  },
  "devDependencies": {
    "markdownlint-cli": "^0.37.0",
    "nock": "^14.0.10",
    "prettier": "^3.0.0"
  },
  "optionalDependencies": {
    "@context7/mcp-server": "^1.0.0",
    "@modelcontextprotocol/server-github": "^1.0.0",
    "@playwright/mcp-server": "^1.0.0"
  },
  "peerDependencies": {
    "git": "*"
  },
  "publishConfig": {
    "access": "public",
    "registry": "https://registry.npmjs.org/"
  },
  "funding": {
    "type": "github",
    "url": "https://github.com/sponsors/rla"
  },
  "config": {
    "autopm": {
      "defaultTemplate": "https://github.com/rafeekpro/ClaudeAutoPM.git",
      "configDir": ".claude",
      "envFile": ".claude/.env"
    }
  }
}<|MERGE_RESOLUTION|>--- conflicted
+++ resolved
@@ -1,10 +1,6 @@
 {
   "name": "claude-autopm",
-<<<<<<< HEAD
-  "version": "1.2.1",
-=======
   "version": "1.2.0",
->>>>>>> 42c5c653
   "description": "Autonomous Project Management Framework for Claude Code - Advanced AI-powered development automation",
   "main": "bin/autopm.js",
   "bin": {
